# Copyright 2021-2022 IQM client developers
#
# Licensed under the Apache License, Version 2.0 (the "License");
# you may not use this file except in compliance with the License.
# You may obtain a copy of the License at
#
#     http://www.apache.org/licenses/LICENSE-2.0
#
# Unless required by applicable law or agreed to in writing, software
# distributed under the License is distributed on an "AS IS" BASIS,
# WITHOUT WARRANTIES OR CONDITIONS OF ANY KIND, either express or implied.
# See the License for the specific language governing permissions and
# limitations under the License.
"""
Token manager for authentication and authorization to IQM's quantum computers. Part of Cortex CLI.
"""
import json
import os
import platform
import time
from datetime import datetime
from pathlib import Path
from typing import Optional

<<<<<<< HEAD
from requests.exceptions import Timeout
=======
from psutil import pid_exists
>>>>>>> 4155a7e3

from cortex_cli.auth import ClientAuthenticationError, refresh_request

if not platform.system().lower().startswith('win'):
    import daemon


def daemonize_token_manager(cycle: int, config: dict, errfile: str = '/tmp/stderr.txt') -> None:
    """Start a daemon process.
    Args:
        cycle: refresh cycle in seconds
        config: Cortex CLI configuration dict
        errfile: path to file for writing errors
    """
    with daemon.DaemonContext(stderr=open(errfile, 'w', encoding='UTF-8')):
        start_token_manager(cycle, config)


def start_token_manager(cycle: int, config: dict, single_run: bool = False) -> None:
    """Refresh tokens periodically.

    For each refresh cycle new tokens are requested from auth server.
    - If refresh is successful next refresh is attempted in the next cycle.
    - If auth server does not respond within the timeout period, refresh is attempted again immediately until
      it succeeds or the existing refresh token expires.
    - If auth server responds but returns an error code a ClientAuthenticationError is raised.

    Args:
        cycle: refresh cycle in seconds
        config: Cortex CLI configuration dict
        single_run: if True, refresh tokens only once and exit; otherwise repeat refreshing indefinitely

    Raises:
        ClientAuthenticationError: auth server was connected but no valid tokens were obtained
    """
    path_to_tokens_dir = Path(config['tokens_file']).parent
    path_to_tokens_file = config['tokens_file']
    auth_server_url = config['auth_server_url']
    realm = config['realm']
    client_id = config['client_id']

    while True:
        with open(path_to_tokens_file, 'r', encoding='utf-8') as file:
            tokens = json.load(file)
            access_token = tokens['access_token']
            refresh_token = tokens['refresh_token']

<<<<<<< HEAD
        try:
            tokens = refresh_request(base_url, realm, client_id, refresh_token)
            refresh_request_timed_out = False
        except Timeout:
            tokens = {'access_token': access_token, 'refresh_token': refresh_token}
            refresh_request_timed_out = True
=======
        tokens = refresh_request(auth_server_url, realm, client_id, refresh_token)
        if not tokens:
            raise ClientAuthenticationError('Failed to update tokens. Probably, they were expired.')
>>>>>>> 4155a7e3

        timestamp = datetime.now()
        tokens_json = json.dumps({
            'pid': os.getpid(),
<<<<<<< HEAD
            'timestamp': time.ctime(),
            'refresh_status': 'FAILED' if tokens is None or refresh_request_timed_out else 'SUCCESS',
            'access_token': tokens['access_token'] if tokens is not None else access_token,
            'refresh_token': tokens['refresh_token'] if tokens is not None else refresh_token,
            'auth_server_url': base_url
=======
            'timestamp': timestamp.isoformat(),
            'access_token': tokens['access_token'],
            'refresh_token': tokens['refresh_token'],
            'auth_server_url': auth_server_url
>>>>>>> 4155a7e3
        })

        try:
            path_to_tokens_dir.mkdir(parents=True, exist_ok=True)
            with open(Path(path_to_tokens_file), 'w', encoding='UTF-8') as file:
                file.write(tokens_json)
        except OSError as error:
            print('Error writing tokens file', error)

        if not tokens:
            raise ClientAuthenticationError('Failed to update tokens. Probably, they were expired.')

        if single_run:
            break

<<<<<<< HEAD
        if not refresh_request_timed_out:
            time.sleep(cycle)
=======
        human_timestamp = timestamp.strftime('%m/%d/%Y %H:%M:%S')
        print(f'{human_timestamp}: Tokens refreshed successfully.')
        time.sleep(timeout)
>>>>>>> 4155a7e3


def check_token_manager(tokens_file: str) -> Optional[int]:
    """Check whether a token manager related to the given tokens_file is running.
    Args:
        tokens_file: Path to a tokens JSON file.
    Returns:
        Optional[int]: PID of the process if process is running, None otherwise.
    """
    with open(tokens_file, 'r', encoding='utf-8') as file:
        tokens_data = json.load(file)
    pid = tokens_data['pid'] if 'pid' in tokens_data else None

    if pid and pid_exists(pid):
        return pid
    return None<|MERGE_RESOLUTION|>--- conflicted
+++ resolved
@@ -22,11 +22,8 @@
 from pathlib import Path
 from typing import Optional
 
-<<<<<<< HEAD
+from psutil import pid_exists
 from requests.exceptions import Timeout
-=======
-from psutil import pid_exists
->>>>>>> 4155a7e3
 
 from cortex_cli.auth import ClientAuthenticationError, refresh_request
 
@@ -74,34 +71,21 @@
             access_token = tokens['access_token']
             refresh_token = tokens['refresh_token']
 
-<<<<<<< HEAD
         try:
-            tokens = refresh_request(base_url, realm, client_id, refresh_token)
+            tokens = refresh_request(auth_server_url, realm, client_id, refresh_token)
             refresh_request_timed_out = False
         except Timeout:
             tokens = {'access_token': access_token, 'refresh_token': refresh_token}
             refresh_request_timed_out = True
-=======
-        tokens = refresh_request(auth_server_url, realm, client_id, refresh_token)
-        if not tokens:
-            raise ClientAuthenticationError('Failed to update tokens. Probably, they were expired.')
->>>>>>> 4155a7e3
 
         timestamp = datetime.now()
         tokens_json = json.dumps({
             'pid': os.getpid(),
-<<<<<<< HEAD
-            'timestamp': time.ctime(),
+            'timestamp': timestamp.isoformat(),
             'refresh_status': 'FAILED' if tokens is None or refresh_request_timed_out else 'SUCCESS',
             'access_token': tokens['access_token'] if tokens is not None else access_token,
             'refresh_token': tokens['refresh_token'] if tokens is not None else refresh_token,
-            'auth_server_url': base_url
-=======
-            'timestamp': timestamp.isoformat(),
-            'access_token': tokens['access_token'],
-            'refresh_token': tokens['refresh_token'],
             'auth_server_url': auth_server_url
->>>>>>> 4155a7e3
         })
 
         try:
@@ -117,14 +101,12 @@
         if single_run:
             break
 
-<<<<<<< HEAD
-        if not refresh_request_timed_out:
+        human_timestamp = timestamp.strftime('%m/%d/%Y %H:%M:%S')
+        if refresh_request_timed_out:
+            print(f'{human_timestamp}: No response from auth server.')
+        else:
+            print(f'{human_timestamp}: Tokens refreshed successfully.')
             time.sleep(cycle)
-=======
-        human_timestamp = timestamp.strftime('%m/%d/%Y %H:%M:%S')
-        print(f'{human_timestamp}: Tokens refreshed successfully.')
-        time.sleep(timeout)
->>>>>>> 4155a7e3
 
 
 def check_token_manager(tokens_file: str) -> Optional[int]:
